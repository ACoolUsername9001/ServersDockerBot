--- conflicted
+++ resolved
@@ -404,8 +404,7 @@
 def api_set_server_user_permissions(user: Annotated[models.User, Depends(user_with_permissions(models.Permission.ADMIN))], server_id: str, request: SetServerPermissionsRequest):
     DockerRunner().get_server_info(server_id=server_id)
     with get_db() as db:
-<<<<<<< HEAD
-        set_server_permissions_for_user(db, models.ServerPermissions(server_id=server_id, user_id=user.username, permissions=request.permissions))
+        set_server_permissions_for_user(db, models.ServerPermissions(server_id=server_id, user_id=request.username, permissions=request.permissions))
 
 
 @app.get('/servers/{server_id}/permissions', summary='Get Permissions', include_in_schema=False)
@@ -415,7 +414,4 @@
     if permissions is None:
         return []
 
-    return permissions.permissions
-=======
-        set_server_permissions_for_user(db, models.ServerPermissions(server_id=server_id, user_id=request.username, permissions=request.permissions))
->>>>>>> 1f83651e
+    return permissions.permissions