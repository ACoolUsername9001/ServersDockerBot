import logging
import secrets
import string
from typing import Optional, Union

import bcrypt
import discord
from discord import app_commands, Interaction
from discord.app_commands import Choice
from discord.ext import commands
from docker_runner.docker_runner import DockerRunner
from docker_runner.container_runner.container_runner_interface import ContainerRunner, ImageInfo, Port, PortProtocol, ServerInfo
from docker_runner.upnp_wrapper import UPNPWrapper

MAX_MESSAGE_SIZE = 2000


class ContainerCommands(commands.Cog):

    def __init__(self, bot: commands.Bot, container_runner: Optional[ContainerRunner] = None, main_domain: Optional[str] = None, **kwargs):
        if not container_runner:
            container_runner = DockerRunner()
        self.container_runner = container_runner
        self.bot = bot
        self._main_domain = main_domain
        super().__init__(**kwargs)

    @app_commands.command(name='create', description='This will create a new minecraft server')
    @app_commands.checks.has_permissions(administrator=True)
    @app_commands.guilds(1013092707494809700)
    @app_commands.describe(game='Game Server')
    async def create(self, interaction: Interaction, game: str):
        user_id = str(interaction.user.id)
        try:
            server_info: ServerInfo = self.container_runner.create_game_server(user_id=user_id, image_id=game)
            await interaction.response.send_message(f'Created server {server_info.image.name.replace("-", " ").replace(":", " ").replace("/", " ").title()}', ephemeral=True)
        except Exception as e:
            logging.error(f'Failed to create container: {e}', exc_info=True)
            await interaction.response.send_message('Failed to create server please try again later.', ephemeral=True)

    @app_commands.command(name='browse-files', description='Opens a file browser server, please close it after use')
    @app_commands.checks.has_permissions(administrator=True)
    @app_commands.guilds(1013092707494809700)
    @app_commands.describe(game='The game server to browse it\'s files')
    async def start_browsing(self, interaction: Interaction, game: str):
        user_id = interaction.user.id
        alphabet = string.ascii_letters + string.digits + string.punctuation
        alphabet = ''.join(x for x in alphabet if x != '`')
        password = ''.join([secrets.choice(alphabet) for _ in range(12)])
        hashed_password = bcrypt.hashpw(password.encode('utf-8'), bcrypt.gensalt()).decode('utf-8')

        file_browser_info = self.container_runner.start_file_browser(owner_id=str(user_id), server_id=game, hashed_password=hashed_password)
        if file_browser_info.ports is None:
            await interaction.response.send_message('Failed to create file browser', ephemeral=True)
            return

        available_access_points = [f'http://{file_browser_info.domain}:{port.number}' for port in file_browser_info.ports]

        await interaction.response.send_message(f'Opened file browser on {", ".join(available_access_points)}, Password: `{password}`', ephemeral=True)

    @app_commands.command(name='stop-browsing-files', description='Stops the file browser')
    @app_commands.checks.has_permissions(administrator=True)
    @app_commands.guilds(1013092707494809700)
    async def stop_browsing(self, interaction: Interaction, game: Optional[str] = None):
        user_id = interaction.user.id
        self.container_runner.stop_file_browsing(user_id=str(user_id), server_id=game)
        await interaction.response.send_message('Stopped file browser', ephemeral=True)

    @app_commands.command(name='delete', description='This will create a new minecraft server')
    @app_commands.checks.has_permissions(administrator=True)
    @app_commands.guilds(1013092707494809700)
    @app_commands.describe(game='Game Server')
    async def delete(self, interaction: Interaction, game: str):
        try:
            server_info = self.container_runner.get_server_info(server_id=game)
            self.container_runner.delete_game_server(server_id=server_info.id_)
            await interaction.response.send_message(f'Deleted game {await self.format_display_name(info=server_info)}', ephemeral=True)
        except Exception as e:
            logging.error(f'Failed to delete container: {e}', exc_info=True)
            await interaction.response.send_message('Failed to delete server please try again later.', ephemeral=True)

    @app_commands.command(name='run_command', description='runs a command within your docker container')
    @app_commands.checks.has_permissions(administrator=True)
    @app_commands.guilds(1013092707494809700)
    @app_commands.describe(command='command to run')
    async def run_command(self, interaction: Interaction, game: str, command: str):
        response = self.container_runner.run_command(server_id=game, command=command)
        if not response:
            await interaction.response.send_message('No output was found')
            return
        await interaction.response.send_message(response[:MAX_MESSAGE_SIZE])

    @app_commands.command(name='get-server-ports', description='Gets the ports the server is listening on')
    @app_commands.checks.has_permissions(administrator=True)
    @app_commands.guilds(1013092707494809700)
    async def get_server_ports(self, interaction: Interaction, game: str):
        info = self.container_runner.get_server_info(server_id=game)
        if info.ports is None:
            await interaction.response.send_message('Failed to get server ports')
            return

        available_access_points = {f'{self._main_domain}:{port.number}/{port.protocol}' for port in info.ports}
        await interaction.response.send_message(f'{await self.format_display_name(info)} is listening on port(s): {", ".join(available_access_points)}')

    @app_commands.command(name='get-server-logs', description='Gets the logs of a given server')
    @app_commands.checks.has_permissions(administrator=True)
    @app_commands.guilds(1013092707494809700)
    async def get_server_logs(self, interaction: Interaction, game: str):
        server_info = self.container_runner.get_server_info(server_id=game)
        prefix = f'***{await self.format_display_name(server_info)} Logs***\n'
        max_log_size = MAX_MESSAGE_SIZE - len(prefix)
        logs = self.container_runner.get_server_logs(server_id=server_info.id_, lines_limit=max_log_size)

        if len(logs) > max_log_size:
            logs = logs[-max_log_size:]
        await interaction.response.send_message(prefix+logs, ephemeral=True)

    @commands.command(name='sync')
    async def sync(self, ctx: commands.Context, guild: Optional[discord.Guild] = None):
        await self.bot.tree.sync(guild=guild)

    @app_commands.command(name='start')
    @app_commands.checks.has_permissions(administrator=True)
    @app_commands.guilds(1013092707494809700)
    @app_commands.describe(game='What kind of server to start',
                           server_ports='Space separated list of ports the server is listening on format: `port_on_server`:`target_port`/`protocol`',
                           command_parameters='Optional parameters to pass to the server')
    async def start_container(self, interaction: discord.Interaction, game: str, server_ports: Optional[str] = None, command_parameters: Optional[str] = None):
        if server_ports is not None:
            formatted_ports = {}
            for ports in server_ports.split(' '):
                ports = server_ports.split('/')
                if len(ports) == 2:
                    ports, protocol = ports
                else:
                    ports = ports[0]
                    protocol = PortProtocol.TCP
                
                ports = ports.split(':')
                if len(ports) == 2:
                    server_port, target_port = ports
                else:
                    server_port = ports[0]
                    target_port = None

                formatted_ports[Port(number=int(server_port), protocol=PortProtocol(protocol))] = Port(number=int(target_port), protocol=PortProtocol(protocol)) if target_port is not None else None
        else:
            formatted_ports = None

        server_info = self.container_runner.start_game_server(server_id=game, ports=ports, command_parameters=command_parameters)
        if server_info.ports is None:
            await interaction.response.send_message('Failed to get server ports')
            return
        available_access_points = {f'{self._main_domain}:{port.number}/{port.protocol}' for port in server_info.ports}

        await interaction.response.send_message(f'Starting {await self.format_display_name(server_info)} on port(s): {", ".join(available_access_points)}')

    @create.autocomplete('game')
    async def auto_complete_all_images(self, interaction: Interaction, current: str):
        image_info_list = self.container_runner.list_images()
        return [Choice(name=await self.format_display_name(info=image_info), value=image_info.id_) for image_info in image_info_list if image_info.name.replace(':', ' ').replace('/', ' ').replace('-', ' ').index(current) != -1]

<<<<<<< HEAD
    async def format_display_name(self, info: Union[ServerInfo, ImageInfo]):
        if isinstance(info, ImageInfo):
            new_container_name = info.name.replace('-', ' ').title()
            return new_container_name

        else:
            new_container_name = info.image.name.replace('-', ' ').title()
=======
    async def format_display_name(self, server_name, user_id: Optional[int] = None, index: Optional[int] = None):
        new_container_name = server_name.replace('-', ' ').title()
        if user_id:
            if index is None:
                index = 0
            user = await self.bot.fetch_user(int(user_id))
            return f'{user.name}#{user.discriminator}\'s {new_container_name}, index={index}'
>>>>>>> f78b0f12

        user = await self.bot.fetch_user(int(info.user_id))
        return f'{user.name}#{user.discriminator}\'s {new_container_name}'

    @start_container.autocomplete('game')
    async def autocomplete_all_stopped_containers(self, interaction: Interaction, current: str):
        servers = self.container_runner.list_servers()
        choices = []
        for server in (server for server in servers if server.on):
            display_name = await self.format_display_name(server)
            if current.lower() in display_name.lower():
                choices.append(Choice(name=display_name, value=server.id_))
        return choices

    @start_browsing.autocomplete('game')
    async def autocomplete_all_potential_file_browsers(self, interaction: Interaction, current: str):
        servers = self.container_runner.list_servers()
        file_browsers = self.container_runner.list_file_browser_servers(user_id=str(interaction.user.id))
        choices = []
        for server in servers:
            if server.id_ in (fb.id_ for fb in file_browsers):
                continue

            display_name = await self.format_display_name(server)
            if current.lower() in display_name.lower():
                choices.append(Choice(name=display_name, value=server.id_))
        return choices

    @stop_browsing.autocomplete('game')
    async def autocomplete_all_filebrowsers(self, interaction: Interaction, current: str):
        file_browsers = self.container_runner.list_file_browser_servers(user_id=str(interaction.user.id))
        choices = []
        for server in file_browsers:
            display_name = await self.format_display_name(server)
            if current.lower() in display_name.lower():
                choices.append(Choice(name=display_name, value=server.id_))
        return choices

    @delete.autocomplete('game')
    async def autocomplete_user_containers(self, interaction: Interaction, current: str):
        userid = interaction.user.id
        servers = self.container_runner.list_servers(user_id=userid)
        choices = []
        for server in servers:
            display_name = await self.format_display_name(server)
            if current.lower() in display_name.lower():
<<<<<<< HEAD
                choices.append(Choice(name=display_name, value=server.id_))
=======
                if id_ is not None:
                    choices.append(Choice(name=display_name, value=f'{id_}-{server}'))
                else:
                    choices.append(Choice(name=display_name, value=f'{server}'))
>>>>>>> f78b0f12
        return choices

    @run_command.autocomplete('game')
    @get_server_ports.autocomplete('game')
    @get_server_logs.autocomplete('game')
    async def autocomplete_user_active_containers(self, interaction: Interaction, current: str):
        servers = self.container_runner.list_servers()
        choices = []
        for server in servers:
            display_name = await self.format_display_name(server)
            if current.lower() in display_name.lower():
                choices.append(Choice(name=display_name, value=server.id_))
        return choices


async def setup(bot: commands.Bot, domain: str, cert_path: str, key_path: str):
    await bot.add_cog(ContainerCommands(bot=bot, main_domain=domain, container_runner=UPNPWrapper(DockerRunner(cert_path=cert_path, key_path=key_path))))<|MERGE_RESOLUTION|>--- conflicted
+++ resolved
@@ -16,7 +16,6 @@
 
 
 class ContainerCommands(commands.Cog):
-
     def __init__(self, bot: commands.Bot, container_runner: Optional[ContainerRunner] = None, main_domain: Optional[str] = None, **kwargs):
         if not container_runner:
             container_runner = DockerRunner()
@@ -33,7 +32,9 @@
         user_id = str(interaction.user.id)
         try:
             server_info: ServerInfo = self.container_runner.create_game_server(user_id=user_id, image_id=game)
-            await interaction.response.send_message(f'Created server {server_info.image.name.replace("-", " ").replace(":", " ").replace("/", " ").title()}', ephemeral=True)
+            await interaction.response.send_message(
+                f'Created server {server_info.image.name.replace("-", " ").replace(":", " ").replace("/", " ").title()}', ephemeral=True
+            )
         except Exception as e:
             logging.error(f'Failed to create container: {e}', exc_info=True)
             await interaction.response.send_message('Failed to create server please try again later.', ephemeral=True)
@@ -113,7 +114,7 @@
 
         if len(logs) > max_log_size:
             logs = logs[-max_log_size:]
-        await interaction.response.send_message(prefix+logs, ephemeral=True)
+        await interaction.response.send_message(prefix + logs, ephemeral=True)
 
     @commands.command(name='sync')
     async def sync(self, ctx: commands.Context, guild: Optional[discord.Guild] = None):
@@ -122,9 +123,11 @@
     @app_commands.command(name='start')
     @app_commands.checks.has_permissions(administrator=True)
     @app_commands.guilds(1013092707494809700)
-    @app_commands.describe(game='What kind of server to start',
-                           server_ports='Space separated list of ports the server is listening on format: `port_on_server`:`target_port`/`protocol`',
-                           command_parameters='Optional parameters to pass to the server')
+    @app_commands.describe(
+        game='What kind of server to start',
+        server_ports='Space separated list of ports the server is listening on format: `port_on_server`:`target_port`/`protocol`',
+        command_parameters='Optional parameters to pass to the server',
+    )
     async def start_container(self, interaction: discord.Interaction, game: str, server_ports: Optional[str] = None, command_parameters: Optional[str] = None):
         if server_ports is not None:
             formatted_ports = {}
@@ -135,7 +138,7 @@
                 else:
                     ports = ports[0]
                     protocol = PortProtocol.TCP
-                
+
                 ports = ports.split(':')
                 if len(ports) == 2:
                     server_port, target_port = ports
@@ -143,7 +146,9 @@
                     server_port = ports[0]
                     target_port = None
 
-                formatted_ports[Port(number=int(server_port), protocol=PortProtocol(protocol))] = Port(number=int(target_port), protocol=PortProtocol(protocol)) if target_port is not None else None
+                formatted_ports[Port(number=int(server_port), protocol=PortProtocol(protocol))] = (
+                    Port(number=int(target_port), protocol=PortProtocol(protocol)) if target_port is not None else None
+                )
         else:
             formatted_ports = None
 
@@ -158,9 +163,12 @@
     @create.autocomplete('game')
     async def auto_complete_all_images(self, interaction: Interaction, current: str):
         image_info_list = self.container_runner.list_images()
-        return [Choice(name=await self.format_display_name(info=image_info), value=image_info.id_) for image_info in image_info_list if image_info.name.replace(':', ' ').replace('/', ' ').replace('-', ' ').index(current) != -1]
-
-<<<<<<< HEAD
+        return [
+            Choice(name=await self.format_display_name(info=image_info), value=image_info.id_)
+            for image_info in image_info_list
+            if image_info.name.replace(':', ' ').replace('/', ' ').replace('-', ' ').index(current) != -1
+        ]
+
     async def format_display_name(self, info: Union[ServerInfo, ImageInfo]):
         if isinstance(info, ImageInfo):
             new_container_name = info.name.replace('-', ' ').title()
@@ -168,15 +176,6 @@
 
         else:
             new_container_name = info.image.name.replace('-', ' ').title()
-=======
-    async def format_display_name(self, server_name, user_id: Optional[int] = None, index: Optional[int] = None):
-        new_container_name = server_name.replace('-', ' ').title()
-        if user_id:
-            if index is None:
-                index = 0
-            user = await self.bot.fetch_user(int(user_id))
-            return f'{user.name}#{user.discriminator}\'s {new_container_name}, index={index}'
->>>>>>> f78b0f12
 
         user = await self.bot.fetch_user(int(info.user_id))
         return f'{user.name}#{user.discriminator}\'s {new_container_name}'
@@ -223,14 +222,7 @@
         for server in servers:
             display_name = await self.format_display_name(server)
             if current.lower() in display_name.lower():
-<<<<<<< HEAD
-                choices.append(Choice(name=display_name, value=server.id_))
-=======
-                if id_ is not None:
-                    choices.append(Choice(name=display_name, value=f'{id_}-{server}'))
-                else:
-                    choices.append(Choice(name=display_name, value=f'{server}'))
->>>>>>> f78b0f12
+                choices.append(Choice(name=display_name, value=server.id_))
         return choices
 
     @run_command.autocomplete('game')
