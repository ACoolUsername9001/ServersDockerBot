import json
import discord
from discord.ext.commands import Bot

<<<<<<< HEAD
from cogs.server_loader import setup
=======
from cogs.container_commands import setup
>>>>>>> f0072d4f


class ServersContainerBot(Bot):
    def __init__(self, **kwargs):
        super().__init__(**kwargs)

    async def on_ready(self):
        await setup(bot=self)


if __name__ == '__main__':
    mcbot = ServersContainerBot(command_prefix=['!'], intents=discord.Intents.default())
    with open('key.json', 'r') as f:
        keys = json.load(f)
    token = keys['token']
    mcbot.run(token=token)<|MERGE_RESOLUTION|>--- conflicted
+++ resolved
@@ -2,11 +2,7 @@
 import discord
 from discord.ext.commands import Bot
 
-<<<<<<< HEAD
-from cogs.server_loader import setup
-=======
 from cogs.container_commands import setup
->>>>>>> f0072d4f
 
 
 class ServersContainerBot(Bot):
